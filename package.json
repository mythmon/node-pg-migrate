{
  "name": "node-pg-migrate",
  "version": "4.0.0-alpha.0",
  "description": "Postgresql database migration management tool for node.js",
  "author": "Theo Ephraim",
  "contributors": ["Salsita Software <jando@salsitasoft.com>", "Christopher Quadflieg <chrissi92@hotmail.de>"],
  "bin": {
    "node-pg-migrate": "bin/node-pg-migrate"
  },
  "main": "dist/index.js",
  "types": "dist/index.d.ts",
  "keywords": [
    "db",
    "database",
    "migrate",
    "migration",
    "migrations",
    "migrator",
    "db-migrate",
    "sql",
    "pg",
    "postgre",
    "postgres",
    "postgresql",
    "cockroach",
    "cockroachdb",
    "extensible",
    "expandable",
    "programatic",
    "programable",
    "api"
  ],
  "engines": {
    "node": ">=6.0.0"
  },
  "bugs": {
    "url": "https://github.com/salsita/node-pg-migrate/issues"
  },
  "license": "MIT",
  "repository": {
    "type": "git",
    "url": "https://github.com/salsita/node-pg-migrate.git"
  },
  "dependencies": {
    "@types/pg": "^7.4.0",
    "decamelize": "^3.2.0",
    "lodash": "~4.17.0",
    "mkdirp": "~0.5.0",
    "yargs": "~15.0.0"
  },
  "devDependencies": {
<<<<<<< HEAD
    "@types/chai": "4.2.5",
    "@types/chai-as-promised": "7.1.2",
    "@types/lodash": "4.14.148",
    "@types/mkdirp": "0.5.2",
    "@types/mocha": "5.2.7",
    "@types/proxyquire": "1.3.28",
    "@types/sinon": "7.5.0",
    "@types/sinon-chai": "3.2.3",
    "@typescript-eslint/eslint-plugin": "^2.7.0",
    "@typescript-eslint/parser": "^2.7.0",
=======
    "@babel/cli": "7.7.4",
    "@babel/core": "7.7.4",
    "@babel/plugin-proposal-object-rest-spread": "7.7.4",
    "@babel/preset-env": "7.7.4",
    "babel-eslint": "10.0.3",
>>>>>>> 9e1b82ba
    "chai": "4.2.0",
    "chai-as-promised": "7.1.1",
    "config": "3.2.4",
    "cross-env": "6.0.3",
    "dotenv": "8.2.0",
    "eslint": "6.7.0",
    "eslint-config-airbnb-base": "14.0.0",
<<<<<<< HEAD
    "eslint-config-prettier": "6.6.0",
    "eslint-import-resolver-typescript": "^2.0.0",
=======
    "eslint-config-prettier": "6.7.0",
>>>>>>> 9e1b82ba
    "eslint-plugin-import": "2.18.2",
    "eslint-plugin-prettier": "3.1.1",
    "eslint-plugin-security": "1.4.0",
    "husky": "3.1.0",
    "lint-staged": "9.4.3",
    "mocha": "6.2.2",
    "pg": "7.14.0",
    "prettier": "1.19.1",
    "proxyquire": "2.1.3",
    "rimraf": "3.0.0",
    "sinon": "7.5.0",
    "sinon-chai": "3.3.0",
    "ts-node": "8.5.2",
    "typescript": "3.7.2"
  },
  "peerDependencies": {
    "pg": ">=4.3.0 <8.0.0"
  },
  "scripts": {
    "prebuild": "rimraf dist",
    "build": "tsc",
    "test": "cross-env NODE_ENV=test mocha --require ./mocha.bootstrap.js \"test/*.ts\"",
    "migrate": "node bin/node-pg-migrate",
    "lint": "eslint . bin/* --ext .js,.ts",
    "lintfix": "npm run lint -- --fix && prettier --write *.json *.md docs/*.md",
    "prepare": "npm run build"
  },
  "husky": {
    "hooks": {
      "pre-commit": "lint-staged"
    }
  },
  "lint-staged": {
    "*.js": ["npm run lintfix", "git add"],
    "*.{json,md}": ["prettier --write", "git add"]
  }
}<|MERGE_RESOLUTION|>--- conflicted
+++ resolved
@@ -49,7 +49,6 @@
     "yargs": "~15.0.0"
   },
   "devDependencies": {
-<<<<<<< HEAD
     "@types/chai": "4.2.5",
     "@types/chai-as-promised": "7.1.2",
     "@types/lodash": "4.14.148",
@@ -60,13 +59,6 @@
     "@types/sinon-chai": "3.2.3",
     "@typescript-eslint/eslint-plugin": "^2.7.0",
     "@typescript-eslint/parser": "^2.7.0",
-=======
-    "@babel/cli": "7.7.4",
-    "@babel/core": "7.7.4",
-    "@babel/plugin-proposal-object-rest-spread": "7.7.4",
-    "@babel/preset-env": "7.7.4",
-    "babel-eslint": "10.0.3",
->>>>>>> 9e1b82ba
     "chai": "4.2.0",
     "chai-as-promised": "7.1.1",
     "config": "3.2.4",
@@ -74,12 +66,8 @@
     "dotenv": "8.2.0",
     "eslint": "6.7.0",
     "eslint-config-airbnb-base": "14.0.0",
-<<<<<<< HEAD
-    "eslint-config-prettier": "6.6.0",
+    "eslint-config-prettier": "6.7.0",
     "eslint-import-resolver-typescript": "^2.0.0",
-=======
-    "eslint-config-prettier": "6.7.0",
->>>>>>> 9e1b82ba
     "eslint-plugin-import": "2.18.2",
     "eslint-plugin-prettier": "3.1.1",
     "eslint-plugin-security": "1.4.0",
