{
  "name": "node-pg-migrate",
  "version": "4.0.0-alpha.0",
  "description": "Postgresql database migration management tool for node.js",
  "author": "Theo Ephraim",
  "contributors": [
    "Salsita Software <jando@salsitasoft.com>",
    "Christopher Quadflieg <chrissi92@hotmail.de>"
  ],
  "bin": {
    "node-pg-migrate": "bin/node-pg-migrate"
  },
  "main": "index.js",
  "types": "index.d.ts",
  "keywords": [
    "db",
    "database",
    "migrate",
    "migration",
    "migrations",
    "migrator",
    "db-migrate",
    "sql",
    "pg",
    "postgre",
    "postgres",
    "postgresql",
    "cockroach",
    "cockroachdb",
    "extensible",
    "expandable",
    "programatic",
    "programable",
    "api"
  ],
  "engines": {
    "node": ">=6.0.0"
  },
  "bugs": {
    "url": "https://github.com/salsita/node-pg-migrate/issues"
  },
  "license": "MIT",
  "repository": {
    "type": "git",
    "url": "https://github.com/salsita/node-pg-migrate.git"
  },
  "dependencies": {
    "@types/pg": "^7.4.0",
    "decamelize": "^3.2.0",
    "lodash": "~4.17.0",
    "mkdirp": "~0.5.0",
    "yargs": "~14.2.0"
  },
  "devDependencies": {
    "@babel/cli": "7.7.0",
    "@babel/core": "7.7.2",
    "@babel/plugin-proposal-object-rest-spread": "7.6.2",
<<<<<<< HEAD
    "@babel/preset-env": "7.6.3",
    "@types/lodash": "4.14.144",
    "@types/mkdirp": "0.5.2",
=======
    "@babel/preset-env": "7.7.1",
>>>>>>> a74c0201
    "babel-eslint": "10.0.3",
    "chai": "4.2.0",
    "chai-as-promised": "7.1.1",
    "config": "3.2.4",
    "cross-env": "6.0.3",
    "dotenv": "8.2.0",
    "eslint": "6.6.0",
    "eslint-config-airbnb-base": "14.0.0",
    "eslint-config-prettier": "6.5.0",
    "eslint-plugin-import": "2.18.2",
    "eslint-plugin-prettier": "3.1.1",
    "eslint-plugin-security": "1.4.0",
    "husky": "3.0.9",
    "lint-staged": "9.4.2",
    "mocha": "6.2.2",
    "pg": "7.12.1",
    "prettier": "1.19.1",
    "proxyquire": "2.1.3",
    "sinon": "7.5.0",
    "sinon-chai": "3.3.0",
    "typescript": "3.6.4"
  },
  "peerDependencies": {
    "pg": ">=4.3.0 <8.0.0"
  },
  "optionalDependencies": {
    "config": ">=1.0.0",
    "dotenv": ">=1.0.0"
  },
  "scripts": {
    "build": "tsc",
    "compile": "babel lib/ -d dist/",
    "test": "cross-env NODE_ENV=test mocha --opts ./mocha.opts test",
    "migrate": "node bin/node-pg-migrate",
    "lint": "eslint . bin/*",
    "lintfix": "npm run lint -- --fix && prettier --write *.json *.md docs/*.md",
    "prepare": "npm run build && npm run compile"
  },
  "husky": {
    "hooks": {
      "pre-commit": "lint-staged"
    }
  },
  "lint-staged": {
    "*.js": ["npm run lintfix", "git add"],
    "*.{json,md}": ["prettier --write", "git add"]
  }
}<|MERGE_RESOLUTION|>--- conflicted
+++ resolved
@@ -55,13 +55,9 @@
     "@babel/cli": "7.7.0",
     "@babel/core": "7.7.2",
     "@babel/plugin-proposal-object-rest-spread": "7.6.2",
-<<<<<<< HEAD
-    "@babel/preset-env": "7.6.3",
-    "@types/lodash": "4.14.144",
+    "@babel/preset-env": "7.7.1",
+    "@types/lodash": "4.14.147",
     "@types/mkdirp": "0.5.2",
-=======
-    "@babel/preset-env": "7.7.1",
->>>>>>> a74c0201
     "babel-eslint": "10.0.3",
     "chai": "4.2.0",
     "chai-as-promised": "7.1.1",
@@ -75,14 +71,14 @@
     "eslint-plugin-prettier": "3.1.1",
     "eslint-plugin-security": "1.4.0",
     "husky": "3.0.9",
-    "lint-staged": "9.4.2",
+    "lint-staged": "9.4.3",
     "mocha": "6.2.2",
     "pg": "7.12.1",
     "prettier": "1.19.1",
     "proxyquire": "2.1.3",
     "sinon": "7.5.0",
     "sinon-chai": "3.3.0",
-    "typescript": "3.6.4"
+    "typescript": "3.7.2"
   },
   "peerDependencies": {
     "pg": ">=4.3.0 <8.0.0"
