{
  "name": "node-pg-migrate",
  "description": "Node.js database migration management for Postgresql",
  "author": "Theo Ephraim",
  "bin": {
    "pg-migrate": "bin/pg-migrate"
  },
  "keywords": [
    "db",
    "database",
    "migrate",
    "migration",
    "migrations",
    "pg",
    "postgres",
    "postgresql"
  ],
  "version": "0.0.9",
  "engines": {
    "node": ">=0.6.0"
  },
  "bugs": {
    "url": "https://github.com/theoephraim/node-pg-migrate/issues"
  },
  "license": "MIT",
  "repository": {
    "type": "git",
    "url": "https://github.com/theoephraim/node-pg-migrate.git"
  },
  "dependencies": {
<<<<<<< HEAD
    "async": "^0.2.10",
    "dotenv": "^0.5.1",
    "lodash": "~2.4.1",
    "mkdirp": "~0.3.4",
    "optimist": "~0.3.7",
=======
    "async": "^0.9.2",
    "dotenv": "^1.1.0",
    "lodash": "~3.9.1",
    "mkdirp": "~0.5.1",
    "optimist": "~0.6.1",
    "pg": "^4.3.0",
>>>>>>> 96f1bea1
    "pkginfo": "~0.3.0",
    "step": "0.0.5"
  },
  "devDependencies": {
    "mocha": "^2.2.5",
    "rewire": "^2.3.3",
    "sinon": "^1.14.1"
  },
  "peerDependencies": {
    "pg": ">3.4.1"
  },
  "scripts": {
    "test": "./node_modules/.bin/mocha test"
  }
}<|MERGE_RESOLUTION|>--- conflicted
+++ resolved
@@ -28,20 +28,11 @@
     "url": "https://github.com/theoephraim/node-pg-migrate.git"
   },
   "dependencies": {
-<<<<<<< HEAD
-    "async": "^0.2.10",
-    "dotenv": "^0.5.1",
-    "lodash": "~2.4.1",
-    "mkdirp": "~0.3.4",
-    "optimist": "~0.3.7",
-=======
     "async": "^0.9.2",
     "dotenv": "^1.1.0",
     "lodash": "~3.9.1",
     "mkdirp": "~0.5.1",
     "optimist": "~0.6.1",
-    "pg": "^4.3.0",
->>>>>>> 96f1bea1
     "pkginfo": "~0.3.0",
     "step": "0.0.5"
   },
@@ -51,7 +42,7 @@
     "sinon": "^1.14.1"
   },
   "peerDependencies": {
-    "pg": ">3.4.1"
+    "pg": "^4.3.0"
   },
   "scripts": {
     "test": "./node_modules/.bin/mocha test"
