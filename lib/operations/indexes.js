--- conflicted
+++ resolved
@@ -11,16 +11,12 @@
       name - explicitly specify the name for the index
       unique - is this a unique index
       where - where clause
-      concurrently - 
+      concurrently -
       options.method -  [ btree | hash | gist | spgist | gin ]
     */
     options = options || {};
 
-<<<<<<< HEAD
     var sql = utils.t('CREATE {unique} INDEX {concurrently}{index_name} ON \"{table_name}\"{method} ({columns}){where};', {
-=======
-    var sql = utils.t('CREATE {unique} INDEX {concurrently}{index_name} ON "{table_name}"{method} ({columns}){where};', {
->>>>>>> 96f1bea1
         table_name   : table_name,
         index_name   : generateIndexName( table_name, columns, options ),
         columns      : generateColumnsString(columns),
